--- conflicted
+++ resolved
@@ -9,7 +9,6 @@
 - **Training**: Multi-category curriculum learning
 - **Platform**: Amazon SageMaker Training Jobs
 
-<<<<<<< HEAD
 ## 📂 Project Structure
 
 ```
@@ -34,16 +33,6 @@
 `MODEL_CONFIG_PATH` 환경 변수를 `configs/mamba_3b.json` 또는
 `configs/mamba_7b.json`으로 설정하면 3B와 7B 중 원하는 모델을 선택할 수
 있습니다.
-=======
-## 📦 Files Overview
-
-- `Dockerfile`: SageMaker 호환 Docker 이미지
-- `train_mamba.py`: 메인 훈련 스크립트
-- `sagemaker_spot_training_job.py`: Spot 인스턴스용 훈련 작업 스크립트
-- `sagemaker_training_job.py`: SageMaker 훈련 작업 실행 스크립트
-- `requirements.txt`: Python 의존성
-- `accelerate_config.yaml`: Hugging Face Accelerate 설정
->>>>>>> 0ede290f
 
 ## 🚀 Quick Start
 
