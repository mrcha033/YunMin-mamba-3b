# YunMin-Mamba 3B - SageMaker Training

이 프로젝트는 Amazon SageMaker에서 YunMin-Mamba 3B 모델을 훈련하기 위한 Docker 이미지와 스크립트를 제공합니다.

## 🏗️ Architecture

- **Model**: Mamba-based Language Model (2.78B parameters)
- **Tokenizer**: YunMin-tokenizer-96k (96,000 vocab size)
- **Training**: Multi-category curriculum learning
- **Platform**: Amazon SageMaker Training Jobs

## 📂 Project Structure

```
YunMin-mamba-training/
├── docker/
│   └── Dockerfile
├── src/
│   └── train_mamba.py
├── configs/
│   ├── accelerate_config.yaml
│   ├── deepspeed_config.json
│   ├── mamba_3b_config.json
│   └── mamba_7b_config.json
├── sagemaker/
│   ├── sagemaker_training_job.py
│   └── sagemaker_spot_training_job.py
├── example.env
├── tests/
│   └── test_imports.py
└── .github/workflows/
    └── python-tests.yml
```

<<<<<<< HEAD
프로젝트에 포함된 `example.env` 파일을 `.env` 로 복사한 뒤
`TRAIN_DATA_S3`, `OUTPUT_PATH_S3`, `CHECKPOINT_S3`, `LEARNING_RATE` 등
필요한 값을 수정하세요.

`MODEL_CONFIG_PATH` 환경 변수를 `configs/mamba_3b.json` 또는
`configs/mamba_7b.json`으로 설정하면 3B와 7B 중 원하는 모델을 선택할 수
=======
`MODEL_CONFIG_PATH` 환경 변수를 `configs/mamba_3b_config.json` 또는
`configs/mamba_7b_config.json`으로 설정하면 3B와 7B 중 원하는 모델을 선택할 수
>>>>>>> cdd830fc
있습니다.

## 🚀 Quick Start

### 1. ECR에 이미지 푸시

```bash
# AWS CLI 설정 확인
aws sts get-caller-identity

docker build -f docker/Dockerfile -t <your-image> .
docker tag <your-image> <ECR_URI>
docker push <ECR_URI>
```

### 2. 데이터 준비

S3에 다음 구조로 데이터를 업로드하세요:

```
s3://your-bucket/yunmin-mamba-data/dataset/tagged/
├── main_data/
│   ├── shard_001/
│   ├── shard_002/
│   └── ...
├── korean_textbook/
├── academic_data/
├── papers_data/
├── national_data/
├── national_assembly_data/
├── web_data/
└── social_media_data/
```

### 3. SageMaker 훈련 작업 시작

```python
# sagemaker_training_job.py 수정 후 실행
python sagemaker/sagemaker_training_job.py
```

## ⚙️ Configuration

### Hyperparameters

SageMaker 훈련 작업에서 다음 하이퍼파라미터를 설정할 수 있습니다:

- `learning_rate`: 학습률 (기본값: 5e-5)
- `batch_size`: 배치 크기 (기본값: 8)
- `num_workers`: 데이터 로더 워커 수 (기본값: 4)
- `save_steps`: 체크포인트 저장 간격 (기본값: 1000)

### Instance Types

권장 인스턴스 타입:

- **대규모 훈련**: `ml.p4d.24xlarge` (8x A100 40GB)
- **중간 규모**: `ml.p3.8xlarge` (4x V100 16GB)
- **소규모 테스트**: `ml.g4dn.xlarge` (1x T4 16GB)

### Model Configuration

`configs/mamba_config.json`:
```json
{
  "vocab_size": 96000,
  "d_model": 2560,
  "num_hidden_layers": 64,
  "model_type": "mamba"
}
```

## 📊 Learning Order

모델은 다음 순서로 데이터셋 카테고리를 학습합니다:

1. **main_data**: 대규모 한국어 말뭉치 - 기본 언어 능력
2. **korean_textbook**: 정형화된 문체와 문법 - 언어 규칙성
3. **academic_data**: 전문 어휘와 문장 - 표현력 확장
4. **papers_data**: 연구 논문 - 고급 어휘와 복잡한 구조
5. **national_data**: 행정 문서 - 공식적 표현과 용어
6. **national_assembly_data**: 국회 발언록 - 구어체와 논리적 표현
7. **web_data**: 웹 텍스트 - 비정형 표현과 최신 용어
8. **social_media_data**: SNS 데이터 - 일상 대화체와 신조어

## 🔧 SageMaker Environment Variables

컨테이너는 다음 SageMaker 환경 변수를 자동으로 인식합니다:

- `SM_CHANNEL_TRAINING`: 훈련 데이터 경로
- `SM_MODEL_DIR`: 모델 저장 경로
- `SM_OUTPUT_DATA_DIR`: 출력 데이터 경로
- `/opt/ml/input/config/hyperparameters.json`: 하이퍼파라미터

## 📁 Output Structure

훈련 완료 후 다음과 같은 구조로 결과가 저장됩니다:

```
/opt/ml/model/
├── final/
│   ├── pytorch_model.bin
│   ├── config.json
│   └── tokenizer files...
├── step-1000-main_data/
├── step-2000-main_data/
└── ...

/opt/ml/output/
├── training.log
└── logs/
    └── train.log
```

## 🐳 Docker Commands

### 로컬 테스트

```bash
# 로컬에서 테스트 실행
docker run --rm \
  -v /path/to/local/data:/opt/ml/input/data/training \
  -v /path/to/output:/opt/ml/model \
  yunmin-mamba:latest

# GPU가 있는 경우
docker run --rm --gpus all \
  -v /path/to/local/data:/opt/ml/input/data/training \
  -v /path/to/output:/opt/ml/model \
  yunmin-mamba:latest
```

### 디버깅

```bash
# 컨테이너 내부 접속
docker run -it --rm yunmin-mamba:latest bash

# 모델 초기화 테스트
docker run --rm yunmin-mamba:latest python -c "
from transformers import AutoConfig, AutoModelForCausalLM
AutoModelForCausalLM.from_config(AutoConfig.from_pretrained('configs/mamba_config.json'))
print('✅ Model can be imported')
"
```

## 📋 Monitoring

### CloudWatch Logs

SageMaker 콘솔에서 다음 로그를 확인할 수 있습니다:

- `/aws/sagemaker/TrainingJobs`: 훈련 로그
- Training job의 CloudWatch 링크에서 실시간 모니터링

### 훈련 진행률

로그에서 다음 메트릭을 확인하세요:

- 각 카테고리별 훈련 진행률
- 50스텝마다 loss 출력
- 1000스텝마다 체크포인트 저장
- GPU 메모리 사용량

## 🛠️ Troubleshooting

### 일반적인 문제

1. **CUDA Out of Memory**
   - `batch_size` 줄이기
   - `num_workers` 줄이기
   - 더 큰 인스턴스 타입 사용

2. **데이터 로딩 실패**
   - S3 권한 확인
   - 데이터 경로 확인
   - 데이터 형식 검증

3. **훈련 속도 느림**
   - GPU 인스턴스 사용 확인
   - `num_workers` 조정
   - 배치 크기 최적화

### 로그 확인

```bash
# SageMaker 훈련 작업 상태 확인
aws sagemaker describe-training-job --training-job-name your-job-name

# CloudWatch 로그 확인
aws logs get-log-events \
  --log-group-name /aws/sagemaker/TrainingJobs \
  --log-stream-name your-job-name/algo-1-timestamp
```

## 📞 Support

문제가 발생하면 다음을 확인하세요:

1. ECR 이미지가 올바르게 푸시되었는지
2. SageMaker IAM 역할 권한
3. S3 데이터 경로와 권한
4. 하이퍼파라미터 설정
5. 인스턴스 타입 제한

---

**ECR Repository**: `869935091548.dkr.ecr.us-east-1.amazonaws.com/yunmin-mamba:latest` <|MERGE_RESOLUTION|>--- conflicted
+++ resolved
@@ -32,17 +32,12 @@
     └── python-tests.yml
 ```
 
-<<<<<<< HEAD
 프로젝트에 포함된 `example.env` 파일을 `.env` 로 복사한 뒤
 `TRAIN_DATA_S3`, `OUTPUT_PATH_S3`, `CHECKPOINT_S3`, `LEARNING_RATE` 등
 필요한 값을 수정하세요.
 
-`MODEL_CONFIG_PATH` 환경 변수를 `configs/mamba_3b.json` 또는
-`configs/mamba_7b.json`으로 설정하면 3B와 7B 중 원하는 모델을 선택할 수
-=======
 `MODEL_CONFIG_PATH` 환경 변수를 `configs/mamba_3b_config.json` 또는
 `configs/mamba_7b_config.json`으로 설정하면 3B와 7B 중 원하는 모델을 선택할 수
->>>>>>> cdd830fc
 있습니다.
 
 ## 🚀 Quick Start
