--- conflicted
+++ resolved
@@ -20,7 +20,7 @@
 ├── configs/
 │   ├── accelerate_config.yaml
 │   ├── deepspeed_config.json
-│   ├── mamba_config.json
+│   ├── mamba_3b_config.json
 │   └── mamba_7b_config.json
 ├── sagemaker/
 │   ├── sagemaker_training_job.py
@@ -32,12 +32,8 @@
     └── python-tests.yml
 ```
 
-`MODEL_CONFIG_PATH` 환경 변수를 `configs/mamba_config.json` 또는
-<<<<<<< HEAD
+`MODEL_CONFIG_PATH` 환경 변수를 `configs/mamba_3b_config.json` 또는
 `configs/mamba_7b_config.json`으로 설정하면 3B와 7B 중 원하는 모델을 선택할 수
-=======
-`configs/mamba_7b.json`으로 설정하면 3B와 7B 중 원하는 모델을 선택할 수
->>>>>>> 1459cd2a
 있습니다.
 
 ## 🚀 Quick Start
