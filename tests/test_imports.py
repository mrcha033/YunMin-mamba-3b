--- conflicted
+++ resolved
@@ -11,19 +11,12 @@
     """Instantiate ``MambaLMHeadModel`` from the provided config."""
     import json
     import pytest
-<<<<<<< HEAD
-    try:
-        from transformers import MambaLMHeadModel, MambaConfig
-    except Exception:
-        pytest.skip("transformers not available")
-=======
 
     try:
         from transformers import MambaLMHeadModel, MambaConfig
     except Exception as exc:  # pragma: no cover - skip if unavailable
         pytest.skip(f"MambaLMHeadModel unavailable: {exc}")
 
->>>>>>> 01f5f18f
     cfg_path = Path(__file__).resolve().parents[1] / "mamba_config.json"
     cfg = json.loads(cfg_path.read_text())
     model = MambaLMHeadModel(MambaConfig(**cfg))
