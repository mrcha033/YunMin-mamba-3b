--- conflicted
+++ resolved
@@ -7,7 +7,6 @@
     py_compile.compile(str(Path(__file__).resolve().parents[1] / "train_mamba.py"), doraise=True)
 
 
-<<<<<<< HEAD
 def test_mamba_lmheadmodel_instantiation():
     import json
     from transformers import MambaLMHeadModel, MambaConfig
@@ -15,11 +14,10 @@
     cfg = json.loads(cfg_path.read_text())
     model = MambaLMHeadModel(MambaConfig(**cfg))
     assert model is not None
-=======
+
 def test_compile_sagemaker_launcher():
     """Ensure the SageMaker launcher script is syntactically valid"""
     py_compile.compile(
         str(Path(__file__).resolve().parents[1] / "sagemaker_training_job.py"),
         doraise=True,
     )
->>>>>>> 3442c258
