import py_compile
from pathlib import Path

# Ensure the training script and generated modules are syntactically valid

def test_compile_train_mamba():
<<<<<<< HEAD
    py_compile.compile(str(Path(__file__).resolve().parents[1] / "train_mamba.py"), doraise=True)
=======
    py_compile.compile(str(Path(__file__).resolve().parents[1] / "train_mamba.py"), doraise=True)


def test_compile_sagemaker_launcher():
    """Ensure the SageMaker launcher script is syntactically valid"""
    py_compile.compile(
        str(Path(__file__).resolve().parents[1] / "sagemaker_training_job.py"),
        doraise=True,
    )
>>>>>>> 8d21d36b
<|MERGE_RESOLUTION|>--- conflicted
+++ resolved
@@ -4,9 +4,6 @@
 # Ensure the training script and generated modules are syntactically valid
 
 def test_compile_train_mamba():
-<<<<<<< HEAD
-    py_compile.compile(str(Path(__file__).resolve().parents[1] / "train_mamba.py"), doraise=True)
-=======
     py_compile.compile(str(Path(__file__).resolve().parents[1] / "train_mamba.py"), doraise=True)
 
 
@@ -16,4 +13,3 @@
         str(Path(__file__).resolve().parents[1] / "sagemaker_training_job.py"),
         doraise=True,
     )
->>>>>>> 8d21d36b
