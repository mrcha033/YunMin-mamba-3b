import py_compile
from pathlib import Path

# Ensure the training script and generated modules are syntactically valid

def test_compile_train_mamba():
    py_compile.compile(str(Path(__file__).resolve().parents[1] / "train_mamba.py"), doraise=True)


def test_mamba_lmheadmodel_instantiation():
    """Instantiate ``MambaLMHeadModel`` from the provided config."""
    import json
    import pytest

    try:
        from transformers import MambaLMHeadModel, MambaConfig
    except Exception as exc:  # pragma: no cover - skip if unavailable
        pytest.skip(f"MambaLMHeadModel unavailable: {exc}")

<<<<<<< HEAD
    cfg_path = Path(__file__).resolve().parents[1] / "configs" / "mamba_config.json"
    cfg = json.loads(cfg_path.read_text())
=======
    # Use a very small configuration to avoid excessive memory usage during CI
    cfg = {
        "hidden_size": 64,
        "intermediate_size": 256,
        "num_hidden_layers": 2,
        "vocab_size": 1000,
    }
>>>>>>> c8b6f2e0
    model = MambaLMHeadModel(MambaConfig(**cfg))
    assert model is not None

def test_compile_sagemaker_launcher():
    """Ensure the SageMaker launcher script is syntactically valid"""
    py_compile.compile(
        str(Path(__file__).resolve().parents[1] / "sagemaker_training_job.py"),
        doraise=True,
    )


def test_parse_dockerfile():
    """Basic syntax check for the Dockerfile using dockerfile-parse"""
    from dockerfile_parse import DockerfileParser
    dockerfile_path = Path(__file__).resolve().parents[1] / "Dockerfile"
    parser = DockerfileParser(str(dockerfile_path))
    assert parser.baseimage is not None
<|MERGE_RESOLUTION|>--- conflicted
+++ resolved
@@ -17,10 +17,6 @@
     except Exception as exc:  # pragma: no cover - skip if unavailable
         pytest.skip(f"MambaLMHeadModel unavailable: {exc}")
 
-<<<<<<< HEAD
-    cfg_path = Path(__file__).resolve().parents[1] / "configs" / "mamba_config.json"
-    cfg = json.loads(cfg_path.read_text())
-=======
     # Use a very small configuration to avoid excessive memory usage during CI
     cfg = {
         "hidden_size": 64,
@@ -28,7 +24,6 @@
         "num_hidden_layers": 2,
         "vocab_size": 1000,
     }
->>>>>>> c8b6f2e0
     model = MambaLMHeadModel(MambaConfig(**cfg))
     assert model is not None
 
