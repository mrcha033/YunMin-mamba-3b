# YunMin-Mamba 3B Pretraining Environment

This repository provides the Docker image and helper scripts used to train the **YunMin-Mamba 3B** language model on Amazon SageMaker.

## Project Structure

```
YunMin-mamba-3b/
├── Dockerfile                # Base image for SageMaker training
├── build_and_push_ecr.ps1    # Example script to push the image to ECR
├── requirements.txt          # Python dependencies
├── train_mamba.py            # Main training script executed in SageMaker
├── accelerate_config.yaml    # HuggingFace Accelerate configuration
├── configs/
│   └── mamba_config.json     # Model configuration
├── deepspeed_config.json     # Deepspeed configuration
├── sagemaker_training_job.py # Launch standard SageMaker training
├── sagemaker_spot_training_job.py # Launch Spot training job
├── README_SAGEMAKER.md       # Detailed SageMaker instructions
└── architecture.md
```

## Configuration

Copy `example.env` to `.env` and adjust the values for your environment:

```bash
cp example.env .env
```

This file defines the dataset paths, training hyperparameters and other
settings used by the helper scripts.

## Running a Training Job

1. **Push the Docker image to ECR** (example for Windows PowerShell):

   ```powershell
   aws sts get-caller-identity
   ./build_and_push_ecr.ps1
   ```

   Ensure that the resulting ECR URI is reflected in `sagemaker_spot_training_job.py` or `sagemaker_training_job.py`.

2. **Start the job on SageMaker**:

   ```bash
   python sagemaker_spot_training_job.py
   ```

   The script creates a training job using Spot instances and resumes from the latest checkpoint when interrupted.

For additional configuration options and dataset layout, see [README_SAGEMAKER.md](README_SAGEMAKER.md).

<<<<<<< HEAD
## Contributing

If you want to run the test suite or make changes to this project, see
[CONTRIBUTING.md](CONTRIBUTING.md) for guidelines. The guide explains how to
install optional dependencies like `transformers` and `mamba-ssm` before
running `pytest`.
=======
## Running Tests

Install the minimal dependencies required for the unit tests:

```bash
pip install transformers mamba-ssm
```

Then run the test suite with `pytest`:

```bash
pytest
```
>>>>>>> c8f7654b

## License

This project is licensed under the [MIT License](LICENSE).<|MERGE_RESOLUTION|>--- conflicted
+++ resolved
@@ -52,14 +52,13 @@
 
 For additional configuration options and dataset layout, see [README_SAGEMAKER.md](README_SAGEMAKER.md).
 
-<<<<<<< HEAD
 ## Contributing
 
 If you want to run the test suite or make changes to this project, see
 [CONTRIBUTING.md](CONTRIBUTING.md) for guidelines. The guide explains how to
 install optional dependencies like `transformers` and `mamba-ssm` before
 running `pytest`.
-=======
+
 ## Running Tests
 
 Install the minimal dependencies required for the unit tests:
@@ -73,7 +72,6 @@
 ```bash
 pytest
 ```
->>>>>>> c8f7654b
 
 ## License
 
