--- conflicted
+++ resolved
@@ -7,7 +7,6 @@
 ## Project Structure
 
 ```
-<<<<<<< HEAD
 YunMin-mamba-training/
 ├── Dockerfile                      # Base image for SageMaker training
 ├── build_and_push_ecr.ps1          # Example script to push the image to ECR
@@ -27,20 +26,6 @@
 │   └── python-tests.yml            # CI workflow
 ├── README_SAGEMAKER.md             # Detailed SageMaker instructions
 └── architecture.md
-=======
-YunMin-mamba-3b/
-├── Dockerfile                # Base image for SageMaker training
-├── requirements.txt          # Python dependencies
-├── train_mamba.py            # Main training script executed in SageMaker
-├── accelerate_config.yaml    # HuggingFace Accelerate configuration
-├── configs/
-│   ├── mamba_config.json     # 3B model configuration
-│   └── mamba_7b_config.json  # 7B model configuration
-├── deepspeed_config.json     # Deepspeed configuration
-├── sagemaker_training_job.py # Launch standard SageMaker training
-├── sagemaker_spot_training_job.py # Launch Spot training job
-└── README_SAGEMAKER.md       # Detailed SageMaker instructions
->>>>>>> 0ede290f
 ```
 
 Set the `MODEL_CONFIG_PATH` environment variable to point to either
