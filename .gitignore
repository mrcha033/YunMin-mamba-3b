<<<<<<< HEAD
# Data and dataset files
dataset/

# Python cache and bytecode
__pycache__/
*.py[cod]
*$py.class

# Distribution / packaging
build/
develop-eggs/
dist/
downloads/
eggs/
.eggs/
lib/
lib64/
parts/
sdist/
var/
wheels/
*.egg-info/
.installed.cfg
*.egg

# Virtual environments
venv/
env/
ENV/
.venv/

# Logs and checkpoints
logs/
checkpoints/
*.log

# Environment files
.env

# IDE/editor files
.vscode/
.idea/
*.swp
*.swo

# OS metadata
.DS_Store
Thumbs.db
=======
dataset/
.env
>>>>>>> fbeb4d8f
<|MERGE_RESOLUTION|>--- conflicted
+++ resolved
@@ -1,4 +1,3 @@
-<<<<<<< HEAD
 # Data and dataset files
 dataset/
 
@@ -46,8 +45,4 @@
 
 # OS metadata
 .DS_Store
-Thumbs.db
-=======
-dataset/
-.env
->>>>>>> fbeb4d8f
+Thumbs.db